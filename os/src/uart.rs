--- conflicted
+++ resolved
@@ -1,16 +1,10 @@
 use crate::console_blog::{IN_BUFFER, OUT_BUFFER};
-use core::fmt::{self, Write};
-
 use alloc::sync::Arc;
 use lazy_static::*;
 use spin::Mutex;
-<<<<<<< HEAD
 
 #[cfg(feature = "board_qemu")]
-use uart8250::MmioUart8250;
-=======
 use uart8250::{InterruptType, MmioUart8250};
->>>>>>> f56ad933
 
 #[cfg(feature = "board_qemu")]
 lazy_static! {
@@ -23,20 +17,14 @@
 
 #[cfg(feature = "board_lrv")]
 lazy_static! {
-<<<<<<< HEAD
     pub static ref UART: Arc<Mutex<MmioUartAxiLite<'static>>> =
         Arc::new(Mutex::new(MmioUartAxiLite::new(0x6000_1000)));
-=======
-    pub static ref UART: Arc<Mutex<MmioUart8250<'static>>> =
-        Arc::new(Mutex::new(MmioUart8250::new(0x1000_0000)));
->>>>>>> f56ad933
 }
 
 #[cfg(feature = "board_qemu")]
 pub fn init() {
     let uart = UART.lock();
     uart.init(11_059_200, 115200);
-<<<<<<< HEAD
     // Rx FIFO trigger level=14, reset Rx & Tx FIFO, enable FIFO
     uart.write_fcr(0b11_000_11_1);
 }
@@ -46,54 +34,25 @@
     UART.lock().enable_interrupt();
 }
 
-#[allow(dead_code)]
-pub fn print_uart(args: fmt::Arguments) {
-=======
-    uart.write_fcr(0b1100_0001);
-}
-
-pub fn print(args: fmt::Arguments) {
->>>>>>> f56ad933
-    UART.lock().write_fmt(args).unwrap();
-}
-
-#[macro_export]
-macro_rules! print {
-    ($fmt: literal $(, $($arg: tt)+)?) => {
-        $crate::uart::print(format_args!($fmt $(, $($arg)+)?));
-    };
-}
-
-#[macro_export]
-macro_rules! println {
-    ($fmt: literal $(, $($arg: tt)+)?) => {
-        $crate::uart::print(format_args!(concat!($fmt, "\r\n") $(, $($arg)+)?));
-    }
-}
-
 #[cfg(any(feature = "board_qemu", feature = "board_lrv"))]
 const FIFO_DEPTH: usize = 16;
 
 #[cfg(feature = "board_qemu")]
 pub fn handle_interrupt() {
-<<<<<<< HEAD
     let uart = UART.lock();
-    let int_id = uart.read_iir();
+    let int_type = uart.read_interrupt_type();
     // No interrupt is pending
-    if int_id & 0b1 == 1 {
-        return;
-    }
-    let int_id = (int_id >> 1) & 0b111;
-    match int_id {
-        // Received Data Available
-        0b010 => {
+    // if int_id & 0b1 == 1 {
+    //     return;
+    // }
+    match int_type {
+        InterruptType::ReceivedDataAvailable => {
             let mut stdin = IN_BUFFER.lock();
             while let Some(ch) = uart.read_byte() {
                 stdin.push_back(ch);
             }
         }
-        // Transmitter Holding Register Empty
-        0b001 => {
+        InterruptType::TransmitterHoldingRegisterEmpty => {
             let mut stdout = OUT_BUFFER.lock();
             for _ in 0..FIFO_DEPTH {
                 if let Some(ch) = stdout.pop_front() {
@@ -132,36 +91,5 @@
                 break;
             }
         }
-=======
-    // let uart = UART.lock();
-    // match uart.read_interrupt_type() {
-    //     InterruptType::ReceivedDataAvailable => {
-    //         while let Some(c) = uart.read_byte() {
-    //             push_stdin(c);
-    //         }
-    //     }
-    //     InterruptType::TransmitterHoldingRegisterEmpty => {
-
-    //     }
-    //     _ => {}
-    // }
-    if let Some(c) = UART.lock().read_byte() {
-        push_stdin(c);
-        // match c {
-        //     8 => {
-        //         // This is a backspace, so we
-        //         // essentially have to write a space and
-        //         // backup again:
-        //         print_uart!("{} {}", 8 as char, 8 as char);
-        //     }
-        //     10 | 13 => {
-        //         // Newline or carriage-return
-        //         println_uart!();
-        //     }
-        //     _ => {
-        //         print_uart!("{}", c as char);
-        //     }
-        // }
->>>>>>> f56ad933
     }
 }